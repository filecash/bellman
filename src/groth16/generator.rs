--- conflicted
+++ resolved
@@ -2,31 +2,17 @@
 
 use std::sync::Arc;
 
-<<<<<<< HEAD
-use paired::{CurveAffine, CurveProjective, Engine, Wnaf};
-
 use ff::{Field, PrimeField};
+use groupy::{CurveAffine, CurveProjective, Wnaf};
+use paired::Engine;
 
 use super::{Parameters, VerifyingKey};
 
-use {Circuit, ConstraintSystem, Index, LinearCombination, SynthesisError, Variable};
-
-use domain::{EvaluationDomain, Scalar};
-
-use multicore::Worker;
-=======
-use ff::{Field, PrimeField};
-use group::{CurveAffine, CurveProjective, Wnaf};
-use pairing::Engine;
-
-use super::{Parameters, VerifyingKey};
-
 use crate::{Circuit, ConstraintSystem, Index, LinearCombination, SynthesisError, Variable};
 
 use crate::domain::{EvaluationDomain, Scalar};
 
 use crate::multicore::Worker;
->>>>>>> 346d5405
 
 /// Generates a random common reference string for
 /// a circuit.
@@ -37,17 +23,6 @@
 where
     E: Engine,
     C: Circuit<E>,
-<<<<<<< HEAD
-    R: Rng,
-{
-    let g1 = rng.gen();
-    let g2 = rng.gen();
-    let alpha = rng.gen();
-    let beta = rng.gen();
-    let gamma = rng.gen();
-    let delta = rng.gen();
-    let tau = rng.gen();
-=======
     R: RngCore,
 {
     let g1 = E::G1::random(rng);
@@ -57,7 +32,6 @@
     let gamma = E::Fr::random(rng);
     let delta = E::Fr::random(rng);
     let tau = E::Fr::random(rng);
->>>>>>> 346d5405
 
     generate_parameters::<E, C>(circuit, g1, g2, alpha, beta, gamma, delta, tau)
 }
@@ -251,22 +225,6 @@
         // Compute powers of tau
         {
             let powers_of_tau = powers_of_tau.as_mut();
-<<<<<<< HEAD
-            worker
-                .scope(powers_of_tau.len(), |scope, chunk| {
-                    for (i, powers_of_tau) in powers_of_tau.chunks_mut(chunk).enumerate() {
-                        scope.spawn(move |_| {
-                            let mut current_tau_power = tau.pow(&[(i * chunk) as u64]);
-
-                            for p in powers_of_tau {
-                                p.0 = current_tau_power;
-                                current_tau_power.mul_assign(&tau);
-                            }
-                        });
-                    }
-                })
-                .unwrap();
-=======
             worker.scope(powers_of_tau.len(), |scope, chunk| {
                 for (i, powers_of_tau) in powers_of_tau.chunks_mut(chunk).enumerate() {
                     scope.spawn(move |_scope| {
@@ -279,7 +237,6 @@
                     });
                 }
             });
->>>>>>> 346d5405
         }
 
         // coeff = t(x) / delta
@@ -287,15 +244,6 @@
         coeff.mul_assign(&delta_inverse);
 
         // Compute the H query with multiple threads
-<<<<<<< HEAD
-        worker
-            .scope(h.len(), |scope, chunk| {
-                for (h, p) in h
-                    .chunks_mut(chunk)
-                    .zip(powers_of_tau.as_ref().chunks(chunk))
-                {
-                    let mut g1_wnaf = g1_wnaf.shared();
-=======
         worker.scope(h.len(), |scope, chunk| {
             for (h, p) in h
                 .chunks_mut(chunk)
@@ -313,25 +261,12 @@
                         // Exponentiate
                         *h = g1_wnaf.scalar(exp.into_repr());
                     }
->>>>>>> 346d5405
-
-                    scope.spawn(move |_| {
-                        // Set values of the H query to g1^{(tau^i * t(tau)) / delta}
-                        for (h, p) in h.iter_mut().zip(p.iter()) {
-                            // Compute final exponent
-                            let mut exp = p.0;
-                            exp.mul_assign(&coeff);
-
-                            // Exponentiate
-                            *h = g1_wnaf.scalar(exp.into_repr());
-                        }
-
-                        // Batch normalize
-                        E::G1::batch_normalization(h);
-                    });
-                }
-            })
-            .unwrap();
+
+                    // Batch normalize
+                    E::G1::batch_normalization(h);
+                });
+            }
+        });
     }
 
     // Use inverse FFT to convert powers of tau to Lagrange coefficients
@@ -382,45 +317,6 @@
         assert_eq!(a.len(), ext.len());
 
         // Evaluate polynomials in multiple threads
-<<<<<<< HEAD
-        worker
-            .scope(a.len(), |scope, chunk| {
-                for ((((((a, b_g1), b_g2), ext), at), bt), ct) in a
-                    .chunks_mut(chunk)
-                    .zip(b_g1.chunks_mut(chunk))
-                    .zip(b_g2.chunks_mut(chunk))
-                    .zip(ext.chunks_mut(chunk))
-                    .zip(at.chunks(chunk))
-                    .zip(bt.chunks(chunk))
-                    .zip(ct.chunks(chunk))
-                {
-                    let mut g1_wnaf = g1_wnaf.shared();
-                    let mut g2_wnaf = g2_wnaf.shared();
-
-                    scope.spawn(move |_| {
-                        for ((((((a, b_g1), b_g2), ext), at), bt), ct) in a
-                            .iter_mut()
-                            .zip(b_g1.iter_mut())
-                            .zip(b_g2.iter_mut())
-                            .zip(ext.iter_mut())
-                            .zip(at.iter())
-                            .zip(bt.iter())
-                            .zip(ct.iter())
-                        {
-                            fn eval_at_tau<E: Engine>(
-                                powers_of_tau: &[Scalar<E>],
-                                p: &[(E::Fr, usize)],
-                            ) -> E::Fr {
-                                let mut acc = E::Fr::zero();
-
-                                for &(ref coeff, index) in p {
-                                    let mut n = powers_of_tau[index].0;
-                                    n.mul_assign(coeff);
-                                    acc.add_assign(&n);
-                                }
-
-                                acc
-=======
         worker.scope(a.len(), |scope, chunk| {
             for ((((((a, b_g1), b_g2), ext), at), bt), ct) in a
                 .chunks_mut(chunk)
@@ -454,46 +350,47 @@
                                 let mut n = powers_of_tau[index].0;
                                 n.mul_assign(coeff);
                                 acc.add_assign(&n);
->>>>>>> 346d5405
                             }
 
-                            // Evaluate QAP polynomials at tau
-                            let mut at = eval_at_tau(powers_of_tau, at);
-                            let mut bt = eval_at_tau(powers_of_tau, bt);
-                            let ct = eval_at_tau(powers_of_tau, ct);
-
-                            // Compute A query (in G1)
-                            if !at.is_zero() {
-                                *a = g1_wnaf.scalar(at.into_repr());
-                            }
-
-                            // Compute B query (in G1/G2)
-                            if !bt.is_zero() {
-                                let bt_repr = bt.into_repr();
-                                *b_g1 = g1_wnaf.scalar(bt_repr);
-                                *b_g2 = g2_wnaf.scalar(bt_repr);
-                            }
-
-                            at.mul_assign(&beta);
-                            bt.mul_assign(&alpha);
-
-                            let mut e = at;
-                            e.add_assign(&bt);
-                            e.add_assign(&ct);
-                            e.mul_assign(inv);
-
-                            *ext = g1_wnaf.scalar(e.into_repr());
+                            acc
                         }
 
-                        // Batch normalize
-                        E::G1::batch_normalization(a);
-                        E::G1::batch_normalization(b_g1);
-                        E::G2::batch_normalization(b_g2);
-                        E::G1::batch_normalization(ext);
-                    });
-                }
-            })
-            .unwrap();
+                        // Evaluate QAP polynomials at tau
+                        let mut at = eval_at_tau(powers_of_tau, at);
+                        let mut bt = eval_at_tau(powers_of_tau, bt);
+                        let ct = eval_at_tau(powers_of_tau, ct);
+
+                        // Compute A query (in G1)
+                        if !at.is_zero() {
+                            *a = g1_wnaf.scalar(at.into_repr());
+                        }
+
+                        // Compute B query (in G1/G2)
+                        if !bt.is_zero() {
+                            let bt_repr = bt.into_repr();
+                            *b_g1 = g1_wnaf.scalar(bt_repr);
+                            *b_g2 = g2_wnaf.scalar(bt_repr);
+                        }
+
+                        at.mul_assign(&beta);
+                        bt.mul_assign(&alpha);
+
+                        let mut e = at;
+                        e.add_assign(&bt);
+                        e.add_assign(&ct);
+                        e.mul_assign(inv);
+
+                        *ext = g1_wnaf.scalar(e.into_repr());
+                    }
+
+                    // Batch normalize
+                    E::G1::batch_normalization(a);
+                    E::G1::batch_normalization(b_g1);
+                    E::G2::batch_normalization(b_g2);
+                    E::G1::batch_normalization(ext);
+                });
+            }
+        });
     }
 
     // Evaluate for inputs.
